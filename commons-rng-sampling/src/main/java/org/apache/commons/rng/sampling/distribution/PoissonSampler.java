--- conflicted
+++ resolved
@@ -54,11 +54,7 @@
      */
     public PoissonSampler(UniformRandomProvider rng,
                           double mean) {
-<<<<<<< HEAD
-        super(rng);
-=======
         super(null);
->>>>>>> 5a594279
 
         // Delegate all work to specialised samplers.
         // These should check the input arguments.
