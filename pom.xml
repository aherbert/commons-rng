<?xml version="1.0" encoding="UTF-8"?>
<!--
   Licensed to the Apache Software Foundation (ASF) under one or more
   contributor license agreements.  See the NOTICE file distributed with
   this work for additional information regarding copyright ownership.
   The ASF licenses this file to You under the Apache License, Version 2.0
   (the "License"); you may not use this file except in compliance with
   the License.  You may obtain a copy of the License at

       http://www.apache.org/licenses/LICENSE-2.0

   Unless required by applicable law or agreed to in writing, software
   distributed under the License is distributed on an "AS IS" BASIS,
   WITHOUT WARRANTIES OR CONDITIONS OF ANY KIND, either express or implied.
   See the License for the specific language governing permissions and
   limitations under the License.
-->
<project xmlns="http://maven.apache.org/POM/4.0.0" xmlns:xsi="http://www.w3.org/2001/XMLSchema-instance" xsi:schemaLocation="http://maven.apache.org/POM/4.0.0 http://maven.apache.org/maven-v4_0_0.xsd">
  <parent>
    <groupId>org.apache.commons</groupId>
    <artifactId>commons-parent</artifactId>
    <version>41</version>
  </parent>
  <modelVersion>4.0.0</modelVersion>
  <groupId>org.apache.commons</groupId>
  <artifactId>commons-rng</artifactId>
<<<<<<< HEAD
  <packaging>jar</packaging>
  <version>1.0</version>
  <name>Apache Commons RNG</name>
=======
  <packaging>pom</packaging>
  <version>1.0-SNAPSHOT</version>
  <name>Apache Commons Parent RNG</name>
>>>>>>> ce6db81c

  <inceptionYear>2016</inceptionYear>
  <description>The Apache Commons RNG parent project.</description>
  <url>http://commons.apache.org/proper/commons-rng/</url>

  <issueManagement>
    <system>jira</system>
    <url>http://issues.apache.org/jira/browse/RNG</url>
  </issueManagement>

  <scm>
    <connection>scm:git:http://git-wip-us.apache.org/repos/asf/commons-rng.git</connection>
    <developerConnection>scm:git:https://git-wip-us.apache.org/repos/asf/commons-rng.git</developerConnection>
    <url>https://git-wip-us.apache.org/repos/asf?p=commons-rng.git</url>
  </scm>

  <distributionManagement>
    <site>
      <id>apache.website</id>
      <name>Apache Commons Site</name>
      <url>scm:svn:https://svn.apache.org/repos/infra/websites/production/commons/content/proper/commons-rng/</url>
    </site>
  </distributionManagement>

  <developers>
    <developer>
      <name>Gilles Sadowski</name>
      <id>erans</id>
      <email>erans at apache dot org</email>
    </developer>
  </developers>

  <contributors>
    <contributor>
      <name>Artem Barger</name>
    </contributor>
    <contributor>
      <name>Rob Tompkins</name>
    </contributor>
  </contributors>

  <dependencies>
    <dependency>
      <groupId>junit</groupId>
      <artifactId>junit</artifactId>
      <version>4.12</version>
      <scope>test</scope>
    </dependency>
  </dependencies>

  <properties>
    <!-- Do not change: "rng" is the name of the component even if the
         name of the base package evolves with major release numbers
         (see "commons.osgi.symbolicName", below). -->
    <commons.componentid>rng</commons.componentid>
    <!-- This value must reflect the current name of the base package. -->
    <commons.osgi.symbolicName>org.apache.commons.rng</commons.osgi.symbolicName>
    <!-- OSGi -->
    <commons.osgi.export>org.apache.commons.rng</commons.osgi.export>
    <!-- do not use snapshot suffix here -->
    <commons.release.version>1.0</commons.release.version>
<<<<<<< HEAD
    <commons.release.desc>(requires Java 1.6+)</commons.release.desc>
    <commons.rc.version>RC2</commons.rc.version>
=======
    <commons.release.desc>(requires Java 6+)</commons.release.desc>
    <!-- <commons.rc.version>RC1</commons.rc.version> -->
>>>>>>> ce6db81c
    <commons.binary.suffix>-bin</commons.binary.suffix>

    <commons.jira.id>RNG</commons.jira.id>
    <commons.jira.pid>12320623</commons.jira.pid>
    <commons.encoding>UTF-8</commons.encoding>
    <maven.compiler.source>1.6</maven.compiler.source>
    <maven.compiler.target>1.6</maven.compiler.target>
    <rng.pmd.version>3.5</rng.pmd.version>
    <rng.findbugs.version>3.0.2</rng.findbugs.version>
    <rng.checkstyle.version>2.17</rng.checkstyle.version>
    <rng.clirr.version>2.7</rng.clirr.version>
    <!-- Workaround to avoid duplicating config files. -->
    <rng.parent.dir>${basedir}</rng.parent.dir>

    <!-- Temporary fix to support Java 8 -->
    <commons.jacoco.version>0.7.5.201505241946</commons.jacoco.version>
    <commons.jacoco.classRatio>0.96</commons.jacoco.classRatio>
    <commons.jacoco.instructionRatio>0.8</commons.jacoco.instructionRatio>
    <commons.jacoco.methodRatio>0.8</commons.jacoco.methodRatio>
    <commons.jacoco.branchRatio>0.8</commons.jacoco.branchRatio>
    <commons.jacoco.complexityRatio>0.8</commons.jacoco.complexityRatio>
    <commons.jacoco.lineRatio>0.85</commons.jacoco.lineRatio>
    <commons.jacoco.haltOnFailure>false</commons.jacoco.haltOnFailure>

    <commons.site.path>rng</commons.site.path>
    <commons.scmPubUrl>https://svn.apache.org/repos/infra/websites/production/commons/content/proper/commons-rng</commons.scmPubUrl>
    <commons.scmPubCheckoutDirectory>site-content</commons.scmPubCheckoutDirectory>

    <!-- Temporary fix to replace svn-based build number with git-based build number -->
    <buildnumber.skip>true</buildnumber.skip>
    <rng.jgit.buildnumber.version>1.2.10</rng.jgit.buildnumber.version>
    <implementation.build>${git.revision}; ${maven.build.timestamp}</implementation.build>

    <!-- Override default buildNumber timestamp format, needed for coveralls plugin -->
    <maven.buildNumber.timestampFormat>{0,date,yyyy-MM-dd HH:mm:ssZ}</maven.buildNumber.timestampFormat>
  </properties>

  <build>
    <plugins>
      <plugin>
        <groupId>org.apache.maven.plugins</groupId>
        <artifactId>maven-compiler-plugin</artifactId>
        <version>3.5.1</version>
        <configuration>
          <compilerArgs>
            <!-- <arg>-verbose</arg> -->
            <arg>-Xlint:all,-options,-path</arg>
          </compilerArgs>
        </configuration>
      </plugin>

      <plugin>
        <groupId>org.apache.maven.plugins</groupId>
        <artifactId>maven-surefire-plugin</artifactId>
        <configuration>
          <includes>
            <include>**/*Test.java</include>
          </includes>
          <excludes>
            <exclude>**/*AbstractTest.java</exclude>
          </excludes>
        </configuration>
      </plugin>
      <plugin>
        <artifactId>maven-assembly-plugin</artifactId>
        <configuration>
          <descriptors>
            <descriptor>src/assembly/src.xml</descriptor>
            <descriptor>src/assembly/bin.xml</descriptor>
          </descriptors>
          <!-- There are a lot of long file names. Suppress the warnings. -->
          <tarLongFileMode>gnu</tarLongFileMode>
        </configuration>
      </plugin>
      <plugin>
        <groupId>org.apache.maven.plugins</groupId>
        <artifactId>maven-scm-publish-plugin</artifactId>
        <configuration>
          <ignorePathsToDelete>
            <ignorePathToDelete>javadocs</ignorePathToDelete>
          </ignorePathsToDelete>
        </configuration>
      </plugin>

      <!--  MathJax -->
      <plugin>
        <groupId>org.apache.maven.plugins</groupId>
        <artifactId>maven-javadoc-plugin</artifactId>
        <configuration>
          <additionalparam>-header '&lt;script type="text/javascript" src="http://cdn.mathjax.org/mathjax/latest/MathJax.js?config=TeX-AMS-MML_HTMLorMML"&gt;&lt;/script&gt;'
          </additionalparam>
        </configuration>
      </plugin>
      <plugin>
        <groupId>org.apache.maven.plugins</groupId>
        <artifactId>maven-checkstyle-plugin</artifactId>
        <executions>
          <execution>
            <id>validate</id>
            <phase>validate</phase>
            <goals>
              <goal>check</goal>
            </goals>
          </execution>
        </executions>
      </plugin>
      <plugin>
        <groupId>org.codehaus.mojo</groupId>
        <artifactId>findbugs-maven-plugin</artifactId>
        <version>${rng.findbugs.version}</version>
      </plugin>
    </plugins>

    <pluginManagement>
      <plugins>
        <plugin>
          <groupId>org.apache.maven.plugins</groupId>
          <artifactId>maven-checkstyle-plugin</artifactId>
          <version>${rng.checkstyle.version}</version>
          <configuration>
            <includeTestSourceDirectory>false</includeTestSourceDirectory>
            <configLocation>${rng.parent.dir}/src/main/resources/checkstyle/checkstyle.xml</configLocation>
            <headerLocation>${rng.parent.dir}/src/main/resources/checkstyle/license-header.txt</headerLocation>
            <logViolationsToConsole>false</logViolationsToConsole>
            <failOnViolation>false</failOnViolation>
            <resourceExcludes>NOTICE.txt,LICENSE.txt</resourceExcludes>
          </configuration>
        </plugin>
      </plugins>
    </pluginManagement>
  </build>

  <reporting>
    <plugins>
      <plugin>
        <groupId>org.apache.maven.plugins</groupId>
        <artifactId>maven-changes-plugin</artifactId>
        <version>${commons.changes.version}</version>
        <configuration>
          <xmlPath>${basedir}/src/changes/changes.xml</xmlPath>
          <columnNames>Fix Version,Key,Component,Summary,Type,Resolution,Status</columnNames>
          <!-- Sort cols in natural order when using JQL for JIRA 5.1 -->
          <sortColumnNames>Fix Version DESC,Type,Key DESC</sortColumnNames>
          <resolutionIds>Fixed</resolutionIds>
          <statusIds>Resolved,Closed</statusIds>
          <!-- Don't include sub-task -->
          <typeIds>Bug,New Feature,Task,Improvement,Wish,Test</typeIds>
          <!-- For JIRA >= 5.1 -->
          <useJql>true</useJql>
          <onlyCurrentVersion>${commons.changes.onlyCurrentVersion}</onlyCurrentVersion>
          <maxEntries>${commons.changes.maxEntries}</maxEntries>
          <runOnlyAtExecutionRoot>${commons.changes.runOnlyAtExecutionRoot}</runOnlyAtExecutionRoot>
        </configuration>
        <reportSets>
          <reportSet>
            <reports>
              <report>changes-report</report>
              <report>jira-report</report>
            </reports>
          </reportSet>
        </reportSets>
      </plugin>
      <plugin>
        <groupId>org.apache.rat</groupId>
        <artifactId>apache-rat-plugin</artifactId>
        <version>${commons.rat.version}</version>
        <configuration>
          <excludes>

            <!-- version 0.8 of apache-rat-plugin does not exclude properly
                 some default development tools files (see RAT-126) -->
            <exclude>bin/**</exclude>
            <exclude>.gitignore</exclude>
            <exclude>.git/**</exclude>
            <exclude>.checkstyle</exclude>
            <exclude>.ekstazi/**</exclude>
            <exclude>src/site/resources/txt/userguide/stress/dh/**</exclude>
            <exclude>src/site/resources/txt/userguide/stress/tu/**</exclude>
            <exclude>src/userguide/target/**</exclude>

          </excludes>
        </configuration>
      </plugin>
      <plugin>
        <groupId>org.codehaus.mojo</groupId>
        <artifactId>findbugs-maven-plugin</artifactId>
        <version>${rng.findbugs.version}</version>
        <configuration>
          <threshold>Normal</threshold>
          <effort>Default</effort>
          <excludeFilterFile>${rng.parent.dir}/src/main/resources/findbugs/findbugs-exclude-filter.xml</excludeFilterFile>
        </configuration>
      </plugin>
      <plugin>
        <groupId>org.apache.maven.plugins</groupId>
        <artifactId>maven-checkstyle-plugin</artifactId>
        <version>${rng.checkstyle.version}</version>
        <configuration>
          <configLocation>${rng.parent.dir}/src/main/resources/checkstyle/checkstyle.xml</configLocation>
          <headerLocation>${rng.parent.dir}/src/main/resources/checkstyle/license-header.txt</headerLocation>
          <enableRulesSummary>false</enableRulesSummary>
          <includeResources>false</includeResources>
        </configuration>
        <reportSets>
          <reportSet>
            <reports>
              <report>checkstyle</report>
            </reports>
          </reportSet>
        </reportSets>
      </plugin>
      <plugin>
        <groupId>org.codehaus.mojo</groupId>
        <artifactId>clirr-maven-plugin</artifactId>
        <version>${rng.clirr.version}</version>
        <configuration>
          <minSeverity>${minSeverity}</minSeverity>
          <ignoredDifferencesFile>${rng.parent.dir}/src/main/resources/clirr/clirr-ignored.xml</ignoredDifferencesFile>
        </configuration>
      </plugin>
      <plugin>
        <artifactId>maven-pmd-plugin</artifactId>
        <version>${rng.pmd.version}</version>
        <configuration>
          <targetJdk>${maven.compiler.target}</targetJdk>
          <skipEmptyReport>false</skipEmptyReport>
          <rulesets>
            <ruleset>${rng.parent.dir}/src/main/resources/pmd/pmd-ruleset.xml</ruleset>
          </rulesets>
        </configuration>
        <reportSets>
          <reportSet>
            <reports>
              <report>pmd</report>
              <report>cpd</report>
            </reports>
          </reportSet>
        </reportSets>
      </plugin>
      <!--  MathJax -->
      <plugin>
        <groupId>org.apache.maven.plugins</groupId>
        <artifactId>maven-javadoc-plugin</artifactId>
        <configuration>
          <additionalparam>-Xdoclint:none -header '&lt;script type="text/javascript" src="http://cdn.mathjax.org/mathjax/latest/MathJax.js?config=TeX-AMS-MML_HTMLorMML"&gt;&lt;/script&gt;'</additionalparam>
          <!-- <aggregate>true</aggregate> -->
        </configuration>
      </plugin>
    </plugins>
  </reporting>

  <profiles>
    <profile>
      <id>jgit-buildnumber</id>
      <activation>
        <file>
          <exists>.git</exists>
        </file>
      </activation>
      <build>
        <plugins>
          <plugin>
            <groupId>ru.concerteza.buildnumber</groupId>
            <artifactId>maven-jgit-buildnumber-plugin</artifactId>
            <version>${rng.jgit.buildnumber.version}</version>
            <executions>
              <execution>
                <phase>generate-resources</phase>
                <goals>
                  <goal>extract-buildnumber</goal>
                </goals>
              </execution>
            </executions>
            <configuration>
            </configuration>
          </plugin>
        </plugins>
      </build>
    </profile>
    <profile>
      <id>setup-checkout</id>
      <activation>
        <file>
          <missing>site-content</missing>
        </file>
      </activation>
      <build>
        <plugins>
          <plugin>
            <groupId>org.apache.maven.plugins</groupId>
            <artifactId>maven-antrun-plugin</artifactId>
            <version>1.7</version>
            <executions>
              <execution>
                <id>prepare-checkout</id>
                <phase>pre-site</phase>
                <goals>
                  <goal>run</goal>
                </goals>
                <configuration>
                  <tasks>
                    <exec executable="svn">
                      <arg line="checkout --depth immediates ${commons.scmPubUrl} ${commons.scmPubCheckoutDirectory}"/>
                    </exec>

                    <exec executable="svn">
                      <arg line="update --set-depth exclude ${commons.scmPubCheckoutDirectory}/javadocs"/>
                    </exec>

                    <pathconvert pathsep=" " property="dirs">
                      <dirset dir="${commons.scmPubCheckoutDirectory}" includes="*"/>
                    </pathconvert>
                    <exec executable="svn">
                      <arg line="update --set-depth infinity ${dirs}"/>
                    </exec>
                  </tasks>
                </configuration>
              </execution>
            </executions>
          </plugin>
        </plugins>
      </build>
    </profile>
    <!-- Ekstazi (www.ekstazi.org) profile to optimize regression testing -->
    <profile>
      <id>ekstazi</id>
      <activation>
        <property>
          <name>ekstazi</name>
        </property>
      </activation>
      <build>
        <plugins>
          <plugin>
            <groupId>org.ekstazi</groupId>
            <artifactId>ekstazi-maven-plugin</artifactId>
            <version>4.4.0</version>
            <configuration>
              <forcefailing>true</forcefailing>
            </configuration>
            <executions>
              <execution>
                <id>ekstazi</id>
                <goals>
                  <goal>select</goal>
                  <goal>restore</goal>
                </goals>
              </execution>
            </executions>
          </plugin>
          <plugin>
            <groupId>org.apache.maven.plugins</groupId>
            <artifactId>maven-surefire-plugin</artifactId>
            <configuration>
              <excludesFile>${java.io.tmpdir}/${user.name}EkstaziExcludes</excludesFile>
            </configuration>
          </plugin>
        </plugins>
      </build>
    </profile>

    <profile>
      <id>travis</id>
      <activation>
        <property>
          <name>env.TRAVIS</name>
          <value>true</value>
        </property>
      </activation>
      <build>
        <plugins>
          <plugin>
            <groupId>org.jacoco</groupId>
            <artifactId>jacoco-maven-plugin</artifactId>
            <version>${commons.jacoco.version}</version>
            <executions>
              <execution>
                <id>default-prepare-agent</id>
                <goals>
                  <goal>prepare-agent</goal>
                </goals>
              </execution>
              <execution>
                <id>default-prepare-agent-integration</id>
                <goals>
                  <goal>prepare-agent-integration</goal>
                </goals>
              </execution>
              <execution>
                <id>default-report</id>
                <goals>
                  <goal>report</goal>
                </goals>
              </execution>
              <execution>
                <id>default-report-integration</id>
                <goals>
                  <goal>report-integration</goal>
                </goals>
              </execution>
              <execution>
                <id>default-check</id>
                <goals>
                  <goal>check</goal>
                </goals>
                <configuration>
                  <rules>
                    <!--  implementation is needed only for Maven 2  -->
                    <rule implementation="org.jacoco.maven.RuleConfiguration">
                      <element>BUNDLE</element>
                      <limits>
                        <!--  implementation is needed only for Maven 2  -->
                        <limit implementation="org.jacoco.report.check.Limit">
                          <counter>COMPLEXITY</counter>
                          <value>COVEREDRATIO</value>
                          <minimum>0.60</minimum>
                        </limit>
                      </limits>
                    </rule>
                  </rules>
                </configuration>
              </execution>
            </executions>
          </plugin>
          <plugin>
            <groupId>org.eluder.coveralls</groupId>
            <artifactId>coveralls-maven-plugin</artifactId>
            <version>3.1.0</version>
          </plugin>
        </plugins>
      </build>
    </profile>

  </profiles>

  <modules>
    <module>commons-rng-client-api</module>
    <module>commons-rng-core</module>
    <module>commons-rng-simple</module>
    <module>commons-rng-sampling</module>
    <module>commons-rng-jmh</module>
    <module>commons-rng-examples</module>
  </modules>

</project><|MERGE_RESOLUTION|>--- conflicted
+++ resolved
@@ -24,15 +24,9 @@
   <modelVersion>4.0.0</modelVersion>
   <groupId>org.apache.commons</groupId>
   <artifactId>commons-rng</artifactId>
-<<<<<<< HEAD
-  <packaging>jar</packaging>
+  <packaging>pom</packaging>
   <version>1.0</version>
-  <name>Apache Commons RNG</name>
-=======
-  <packaging>pom</packaging>
-  <version>1.0-SNAPSHOT</version>
   <name>Apache Commons Parent RNG</name>
->>>>>>> ce6db81c
 
   <inceptionYear>2016</inceptionYear>
   <description>The Apache Commons RNG parent project.</description>
@@ -94,13 +88,8 @@
     <commons.osgi.export>org.apache.commons.rng</commons.osgi.export>
     <!-- do not use snapshot suffix here -->
     <commons.release.version>1.0</commons.release.version>
-<<<<<<< HEAD
-    <commons.release.desc>(requires Java 1.6+)</commons.release.desc>
-    <commons.rc.version>RC2</commons.rc.version>
-=======
     <commons.release.desc>(requires Java 6+)</commons.release.desc>
-    <!-- <commons.rc.version>RC1</commons.rc.version> -->
->>>>>>> ce6db81c
+    <commons.rc.version>RC3</commons.rc.version>
     <commons.binary.suffix>-bin</commons.binary.suffix>
 
     <commons.jira.id>RNG</commons.jira.id>
